;;; CL-REDIS testsuite package definition
;;; (c) Vsevolod Dyomkin, Oleksandr Manzyuk. see LICENSE file for permissions

(in-package :cl-user)

(defpackage #:cl-redis-test
  (:use :common-lisp #:rutil #:redis #:should-test)
  (:export #:run-tests))

(in-package #:cl-redis-test)
(named-readtables:in-readtable rutils-readtable)


(defun run-tests ()
  (st:test :package '#:cl-redis-test))


;;; utils

(defun find-s (str seq)
  (find str seq :test #'string=))

(defun null-diff (set1 set2)
  (null (set-exclusive-or set1 set2 :test #'equal)))

(defmacro with-test-db (&body body)
  `(with-connection ()
     (red-select 15)
     (red-flushdb)
     (unwind-protect (progn ,@body)
       (red-flushdb))))

(defun expect-from-str (expected input)
  (let ((server (usocket:socket-listen usocket:*wildcard-host* 63799
                                       :reuseaddress t)))
    (unwind-protect
         (let ((bt:*default-special-bindings*
                (append `((*connection* . ,*connection*)
                          (*trace-output* . ,*trace-output*))
                        bt:*default-special-bindings*)))
           (bt:make-thread
            (lambda ()
              (let ((client
                     (flex:make-flexi-stream
                      (usocket:socket-stream (usocket:socket-accept
                                              server :element-type
                                              'flex:octet))
                      :external-format redis::+utf8+
                      :element-type 'flex:octet)))
                (mapcar #`((write-sequence (if (stringp %)
                                               (flex:string-to-octets
                                                % :external-format redis::+utf8+)
                                               (map 'vector #'code-char %))
                                           client)
                           (write-byte (char-code #\Return) client)
                           (write-byte (char-code #\Linefeed) client))
                        (mklist input))
                (finish-output client))))
           (with-connection (:port 63799)
             (expect expected)))
      (usocket:socket-close server))))


;;; tests

(deftest expect ()
  (should be string= "OK"
          (expect-from-str :status "+OK"))
  (should be string= "10$"
          (expect-from-str :inline "+10$"))
  (should be null
          (expect-from-str :boolean "+0$"))
  (should be = 10
          (expect-from-str :integer "+10"))
  (should be = 10.0d0
          (expect-from-str :float '("+4" "10.0")))
  (should be string= "abc"
          (expect-from-str :bulk '("+3" "abc")))
  (should be string= ""
          (expect-from-str :bulk '("+0" "")))
  (should be equal '("a" nil)
          (expect-from-str :multi '("*2" "$1" "a" "$-1")))
  ;; undocumented case for $0, let's be on the safe side
  (should be equal '("a" "")
          (expect-from-str :anything '("*2" "$1" "a" "$0" "")))
  (should be equal '("a" "b" "c")
          (expect-from-str :list '("+5" "a b c")))
  (should be equal '("OK" ("a"))
          (expect-from-str :queued '("*2" "+OK" "*1" "$1" "a")))
  (should be equal '(("subscribe" "chan1" "1") ("subscribe" "chan2" "2"))
          (expect-from-str :pubsub '("*3" "$9" "subscribe"
                                     "$5" "chan1" ":1"
                                     "*3" "$9" "subscribe"
                                     "$5" "chan2" ":2")))
  (should be equalp #(1 2 3)
          (expect-from-str :bytes '("*3" #(1 2 3)))))

(deftest tell ()
  (with-connection ()
    (let ((*echo-p* t)
          (*echo-stream* (make-string-output-stream)))
      (should be string=
              (fmt " > *3~% > $4~% > HGET~% > $2~% > h1~% > $5~% > f1~%~~~%")
              (progn (tell 'hget "h1" (format nil "~A~%~B" "f1" "~"))
                     (get-output-stream-string *echo-stream*))))))

(deftest connection ()
  (should be null
          (disconnect))
  (should be redis::connection-open-p
          (connect))
  (should signal redis-error
          (connect))
  (should be null
          (disconnect))
  (with-connection ()
    (should be string= "Hello World!"
            (red-echo "Hello World!"))
    (should signal redis-error-reply
            (red-auth "pass")))
  ;; QUIT - futile
  )

(deftest *-commands ()
  (with-test-db
    (should be string= "OK"
            (red-set "mykey" "Hello"))
    (should be true
            (red-expire "mykey" 10))
    (should be = 10
            (red-ttl "mykey"))
    (should be true
            (red-pexpire "mykey" 10000))
    (should be < 10001
            (red-pttl "mykey"))
    (should be true
            (red-persist "mykey"))
    (should be = -1
            (red-ttl "mykey"))
    (should be true
            (red-exists "mykey"))
    (should be true
            (red-expireat "mykey" (- (get-universal-time) 2208988800)))
    (should be null
            (red-exists "mykey"))
    (should be string= "OK"
            (red-set "mykey" "Hello"))
    (should be true
            (red-pexpireat "mykey" (* 1000 (- (get-universal-time) 2208988800))))
    (should be null
            (red-exists "mykey"))
    (should be = 1
            (red-lpush "mylist" "Hello World"))
    (should be = 1
            (red-object-refcount "mylist"))
    (should be string= "ziplist"
            (red-object-encoding "mylist"))
    (should be = -1
            (red-object-idletime "mykey"))
    (should be string= "OK"
            (red-set "foo" 1000))
    (should be string= "int"
            (red-object-encoding "foo"))
    (should be = 7
            (red-append "foo" "bar"))
    (should be string= "1000bar"
            (red-get "foo"))
    (should be string= "raw"
            (red-object-encoding "foo"))
    (should be true
            (red-move "foo" 14))
    (should be null
            (red-move "foo" 14))
    (should be true
            (red-select 14))
    (should be true
            (red-del "foo"))
    (should be true
            (red-select 15))
    (should be string= "OK"
            (red-set "mykey" 10))
    (should be equalp #(0 192 10 6 0 248 114 63 197 251 251 95 40)
            (red-dump "mykey"))
    (should be true
            (red-del "mykey"))
    (should be string= "OK"
            (red-restore "mykey" 0 #(0 192 10 6 0 248 114 63 197 251 251 95 40)))
    (should be string= "string"
            (red-type "mykey"))
    (should be string= "10"
            (red-get "mykey"))))

(deftest sort-command ()
  (with-test-db
<<<<<<< HEAD
    (should be true
            (red-rpush "numbers" "1"))
    (should be true
            (red-rpush "числа" "1"))
    (should be true
            (red-rpush "numbers" "2"))
    (should be true
            (red-rpush "числа" "2"))
    (should be true
            (red-rpush "numbers" "3"))
    (should be true
            (red-rpush "числа" "3"))
    (should be true
            (red-set "object_1" "o1"))
    (should be true
            (red-set "об'єкт_1" "о1"))
    (should be true
            (red-set "object_2" "o2"))
    (should be true
            (red-set "об'єкт_2" "о2"))
    (should be true
            (red-set "object_3" "o3"))
    (should be true
            (red-set "об'єкт_3" "о3"))
    (should be true
            (red-set "weight_1" "47"))
    (should be true
            (red-set "вага_1" "47"))
    (should be true
            (red-set "weight_2" "13"))
    (should be true
            (red-set "вага_2" "13"))
    (should be true
            (red-set "weight_3" "32"))
    (should be true
            (red-set "вага_3" "32"))
    (should be equal '("1" "2" "3")
            (red-sort "numbers"))
    (should be equal '("1" "2" "3")
            (red-sort "числа"))
    (should be equal '("2" "3")
            (red-sort "numbers" :start 1 :end 2))
    (should be equal '("2" "3")
            (red-sort "числа" :start 1 :end 2))
    (should be equal '("3" "2" "1")
            (red-sort "numbers" :desc t))
    (should be equal '("2" "1")
            (red-sort "numbers" :desc t :start 1 :end 2))
    (should be equal '("3" "2" "1")
            (red-sort "числа" :desc t))
    (should be equal '("2" "1")
            (red-sort "числа"
                      :desc t :start 1 :end 2))
    (should be equal '("2" "3" "1")
            (red-sort "numbers" :by "weight_*"))
    (should be equal '("2" "3" "1")
            (red-sort "числа"
                      :by "вага_*"))
    (should be equal '("o2" "o3" "o1")
            (red-sort "numbers" :by "weight_*" :get "object_*"))
    (should be equal '("о2" "о3" "о1")
            (red-sort "числа"
                      :by "вага_*"
                      :get "об'єкт_*"))
    (should be equal '("o1" "o3" "o2")
            (red-sort "numbers" :by "weight_*" :get "object_*" :desc t))
    (should be equal '("о1" "о3" "о2")
            (red-sort "числа"
                      :by "вага_*"
                      :get "об'єкт_*"
                      :desc t))))
=======
    (check true                    (red-rpush "numbers" "1"))
    (check true                    (red-rpush "числа" "1"))
    (check true                    (red-rpush "numbers" "2"))
    (check true                    (red-rpush "числа" "2"))
    (check true                    (red-rpush "numbers" "3"))
    (check true                    (red-rpush "числа" "3"))
    (check true                    (red-set "object_1" "o1"))
    (check true                    (red-set "об'єкт_1" "о1"))
    (check true                    (red-set "object_2" "o2"))
    (check true                    (red-set "об'єкт_2" "о2"))
    (check true                    (red-set "object_3" "o3"))
    (check true                    (red-set "об'єкт_3" "о3"))
    (check true                    (red-set "weight_1" "47"))
    (check true                    (red-set "вага_1" "47"))
    (check true                    (red-set "weight_2" "13"))
    (check true                    (red-set "вага_2" "13"))
    (check true                    (red-set "weight_3" "32"))
    (check true                    (red-set "вага_3" "32"))
    (check equal '("1" "2" "3")    (red-sort "numbers"))
    (check = 3                     (red-sort "numbers" :store "stored"))
    (check equal '("1" "2" "3")    (red-lrange "stored" 0 -1))
    (check equal '("1" "2" "3")    (red-sort "числа"))
    (check equal '("2" "3")        (red-sort "numbers" :start 1 :end 2))
    (check = 2                     (red-sort "numbers" :start 1 :end 2 :store "stored"))
    (check equal '("2" "3")        (red-lrange "stored" 0 -1))
    (check equal '("2" "3")        (red-sort "числа" :start 1 :end 2))
    (check equal '("3" "2" "1")    (red-sort "numbers" :desc t))
    (check = 3                     (red-sort "numbers" :desc t :store "stored"))
    (check equal '("3" "2" "1")    (red-lrange "stored" 0 -1))
    (check equal '("2" "1")        (red-sort "numbers" :desc t :start 1 :end 2))
    (check = 2                     (red-sort "numbers" :desc t :start 1 :end 2 :store "stored"))
    (check equal '("2" "1")        (red-lrange "stored" 0 -1))
    (check equal '("3" "2" "1")    (red-sort "числа" :desc t))
    (check equal '("2" "1")        (red-sort "числа" :desc t :start 1 :end 2))
    (check equal '("2" "3" "1")    (red-sort "numbers" :by "weight_*"))
    (check = 3                     (red-sort "numbers" :by "weight_*" :store "stored"))
    (check equal '("2" "3" "1")    (red-lrange "stored" 0 -1))
    (check equal '("2" "3" "1")    (red-sort "числа" :by "вага_*"))
    (check equal '("o2" "o3" "o1") (red-sort "numbers" :by "weight_*"
                                             :get "object_*"))
    (check = 3                     (red-sort "numbers" :by "weight_*"
                                             :get "object_*" :store "stored"))
    (check equal '("o2" "o3" "o1") (red-lrange "stored" 0 -1))
    (check equal '("о2" "о3" "о1") (red-sort "числа" :by "вага_*"
                                             :get "об'єкт_*"))
    (check equal '("o1" "o3" "o2") (red-sort "numbers" :by "weight_*"
                                             :get "object_*" :desc t))
    (check = 2                     (red-sort "numbers" :by "weight_*"
                                             :get "object_*" :desc t :store "stored"))
    (check equal '("o1" "o3" "o2") (red-lrange "stored" 0 -1))
    (check equal '("о1" "о3" "о2") (red-sort "числа" :by "вага_*"
                                             :get "об'єкт_*" :desc t))
    ))

>>>>>>> 8913fa9e

(deftest str-commands ()
  (with-test-db
    (should be true
            (red-set "y" "1"))
    (should be true
            (red-set "ігрек" "1"))
    (should be string= "1"
            (red-getset "y" "2"))
    (should be string= "1"
            (red-getset "ігрек" "2"))
    (should be string= "2"
            (red-get "y"))
    (should be string= "2"
            (red-get "ігрек"))
    (should be true
            (red-set "z" "3"))
    (should be true
            (red-set "зед" "3"))
    (should be equal '("2" "3")
            (red-mget "y" "z"))
    (should be equal '("2" "3")
            (red-mget "ігрек" "зед"))
    (should be equal '("2" nil)
            (red-mget "y" "a"))
    (should be equal '("2" nil)
            (red-mget "ігрек" "а"))
    (should be null
            (red-setnx "z" "3"))
    (should be null
            (red-setnx "зед" "3"))
    (should be true
            (red-setnx "u" "3"))
    (should be true
            (red-setnx "ю" "3"))
    (should be string= "OK"
            (red-setex "v" 1 0))
    (should be null
            (progn (sleep 2) (red-get "v")))
    (should be = 4
            (red-incr "u"))
    (should be = 4
            (red-incr "ю"))
    (should be = 6
            (red-incrby "u" 2))
    (should be = 6
            (red-incrby "ю" 2))
    (should be = 5.0
            (red-incrbyfloat "u" -1.0))
    (should be = 5
            (red-decr "ю"))
    (should be = 3
            (red-decrby "ю" 2))
    (should be true
            (red-exists "u"))
    (should be true
            (red-exists "ю"))
    (should be null
            (red-exists "v"))
    (should be null
            (red-exists "ві"))
    (should be true
            (red-del "u"))
    (should be true
            (red-del "ю"))
    (should be null
            (red-exists "u"))
    (should be null
            (red-exists "ю"))
    (should be string= "none"
            (red-type "u"))
    (should be string= "none"
            (red-type "ю"))
    (should be string= "string"
            (red-type "z"))
    (should be string= "string"
            (red-type "зед"))
    (should be null-diff '("y" "ігрек"
                           "z" "зед")
            (red-keys "*"))
    (should be string= "OK"
            (red-rename "z" "c"))
    (should be string= "OK"
            (red-rename "зед" "це"))
    (should signal redis-error-reply
            (red-rename "z" "d"))
    (should be string= "3"
            (red-get "c"))
    (should be string= "3"
            (red-get "це"))
    (should be null
            (red-renamenx "y" "c"))
    (should be null
            (red-renamenx "ігрек" "це"))
    (should be true
            (red-renamenx "y" "b"))
    (should be true
            (red-renamenx "ігрек" "бе"))
    (should signal redis-error-reply
            (red-renamenx "b" "b"))
    (should signal redis-error-reply
            (red-renamenx "бе" "бе"))
    (should be = 4
            (red-dbsize))
    (should be true
            (red-expire "b" 1))
    (should be true
            (red-expire "бе" 1))
    (should be null
            (progn (sleep 2) (red-get "b")))
    (should be null
            (red-get "бе"))
    (should be null
            (red-expire "b" 1))
    (should be find-s '("c" "це")
            (red-randomkey))
    (should be true
            (red-expire "c" 600))
    (should be true
            (red-expire "це" 600))
    (should be < 601
            (red-ttl "c"))
    (should be < 601
            (red-ttl "це"))
    (should be true
            (red-mset "k1" "v1" "k2" "v2"))
    (should be true
            (red-mset "ка1" "ве1"
                      "ка2" "ве2"))
    (should be null
            (red-msetnx "k1" "w1" "k3" "v3"))
    (should be null
            (red-msetnx "ка1"
                        "дубльве1"
                        "ка3"
                        "ве3"))
    (should be null
            (red-exists "k3"))
    (should be null
            (red-exists "ка3"))
    (should be true
            (red-msetnx "k4" "v4" "k5" "v5"))
    (should be true
            (red-msetnx "ка4" "ве4"
                        "ка5" "ве5"))
    (should be equal '("v1" "v2" "v4" "v5")
            (red-mget "k1" "k2" "k4" "k5"))
    (should be equal '("ве1" "ве2"
                       "ве4" "ве5")
            (red-mget "ка1" "ка2"
                      "ка4" "ка5"))
    (should be true
            (red-mset "k1" "w1" "k2" "v2"))
    (should be true
            (red-mset "ка1"
                      "дубльве1"
                      "ка2"
                      "ве2"))
    (should be equal "w1"
            (red-get "k1"))
    (should be equal "дубльве1"
            (red-get "ка1"))
    (should be null
            (red-exists "mykey"))
    (should be = 6
            (red-append "mykey" "Hello "))
    (should be = 11
            (red-append "mykey" "World"))
    (should be string= "Hello World"
            (red-get "mykey"))
    (should be string= "OK"
            (red-set "s" "This is a string"))
    (should be string= "This"
            (red-substr "s" 0 3))
    (should be string= "ing"
            (red-substr "s" -3 -1))
    (should be string= "This is a string"
            (red-substr "s" 0 -1))
    (should be string= " string"
            (red-substr "s" 9 100000))
    (should be string= "OK"
            (red-set "mykey" "This is a string"))
    (should be string= "This"
            (red-getrange "mykey" 0 3))
    (should be string= "ing"
            (red-getrange "mykey" -3 -1))
    (should be string= "This is a string"
            (red-getrange "mykey" 0 -1))
    (should be = 16
            (red-setrange "mykey" 10 "Redis"))
    (should be string= "This is a Redisg"
            (red-get "mykey"))
    (should be = 11
            (red-setrange "key2" 6 "Redis"))
    (should be string= "      Redis"
            (red-get "key2"))
    (should be string= "Redisg"
            (red-getrange "mykey" 10 100))
    (should be zerop
            (red-setbit "mykey" 7 1))
    (should be = 1
            (red-getbit "mykey" 7))
    (should be zerop
            (red-getbit "mykey" 10000))
    (should be = 55
            (red-bitcount "mykey"))
    (should be = 16
            (red-bitop "NOT" "mykey2" "mykey"))
    (should be string= "Uhis is a Redisg"
            (red-get "mykey"))
    (should be = 16
            (red-strlen "mykey"))
    (should be zerop
            (red-strlen "nonex key"))))

(deftest l-commands ()
  (with-test-db
    (should be = 1
            (red-rpush "l" "1"))
    (should be = 1
            (red-rpush "эл" "1"))
    (should be = 2
            (red-rpush "l" "1"))
    (should be = 2
            (red-rpush "эл" "1"))
    (should be = 3
            (red-rpush "l" "1"))
    (should be = 3
            (red-rpush "эл" "1"))
    (should be = 3
            (red-lrem "l" 0 "1"))
    (should be = 3
            (red-lrem "эл" 0 "1"))
    (should be = 0
            (red-lrem "l" 0 "a"))
    (should be = 0
            (red-lrem "эл" 0 "а"))
    (should be true
            (red-lpush "l" "1"))
    (should be true
            (red-lpush "эл" "1"))
    (should be true
            (red-lpush "l" "0"))
    (should be true
            (red-lpush "эл" "0"))
    (should be = 2
            (red-llen "l"))
    (should be = 2
            (red-llen "эл"))
    (should be equal '("0")
            (red-lrange "l" 0 0))
    (should be equal '("0")
            (red-lrange "эл" 0 0))
    (should be equal '("0" "1")
            (red-lrange "l" 0 -1))
    (should be equal '("0" "1")
            (red-lrange "l" 0 2))
    (should be equal '("0" "1")
            (red-lrange "l" 0 10))
    (should be null
            (red-lrange "l" 2 1))
    (should be null
            (red-lrange "l" 2 3))
    (should be string= "0"
            (red-lindex "l" 0))
    (should be string= "0"
            (red-lindex "эл" 0))
    (should be true
            (red-lset "l" 0 "a"))
    (should be true
            (red-lset "эл" 0 "а"))
    (should be equal '("a" "1")
            (red-lrange "l" 0 10))
    (should be equal '("а" "1")
            (red-lrange "эл" 0 10))
    (should be true
            (red-ltrim "l" 0 0))
    (should be true
            (red-ltrim "эл" 0 0))
    (should be equal '("a")
            (red-lrange "l" 0 10))
    (should be equal '("а")
            (red-lrange "эл" 0 10))
    (should be true
            (red-ltrim "l" 2 3))
    (should be true
            (red-ltrim "эл" 2 3))
    (should be null
            (red-lrange "l" 0 10))
    (should be null
            (red-lrange "эл" 0 10))
    (should be true
            (red-lpush "l" "2"))
    (should be true
            (red-lpush "эл" "2"))
    (should be true
            (red-rpush "l" "3"))
    (should be true
            (red-rpush "эл" "3"))
    (should be true
            (red-rpush "l" "4"))
    (should be true
            (red-rpush "эл" "4"))
    (should be true
            (red-rpush "эл" "5"))
    (should be true
            (red-rpush "эл" "6"))
    (should be string= "2"
            (red-lpop "l"))
    (should be string= "2"
            (red-lpop "эл"))
    (should be string= "4"
            (red-rpop "l"))
    (should be string= "3"
            (red-rpop "l"))
    (should be string= "6"
            (red-rpop "эл"))
    (should be null
            (red-blpop "l" 1))
    (should be true
            (red-rpush "l" "5"))
    (should be equal '("l" "5")
            (red-blpop "l" 1))
    (should be equal '("эл" "3")
            (red-blpop "эл" 1))
    (should be true
            (red-rpush "l" "0"))
    (should be true
            (red-rpush "l" "1"))
    (should be true
            (red-rpush "l" "2"))
    (should be equal '("0" "1" "2")
            (red-lrange "l" 0 -1))
    (should be string= "4"
            (red-lpop "эл"))
    (should be string= "5"
            (red-lpop "эл"))
    (should be null
            (red-lrange "эл" 0 -1))
    (should be string= "2"
            (red-rpoplpush "l" "эл"))
    (should be string= "1"
            (red-rpoplpush "l" "l"))
    (should be string= "0"
            (red-brpoplpush "l" "l" 0))
    (should be null
            (progn (sleep 2) (red-brpoplpush "abc" "l" 1)))
    (should be equal '("2")
            (red-lrange "эл" 0 1))
    (should be equal '("0" "1")
            (red-lrange "l" 0 2))
    (should be string= "1"
            (red-rpop "l"))
    (should signal redis-error-reply
            (red-get "l"))
    (should signal redis-error-reply
            (red-get "эл"))
    (should be = 1
            (red-lpush "mylist" "World"))
    (should be = 2
            (red-lpushx "mylist" "Hello"))
    (should be = 0
            (red-lpushx "myotherlist" "Hello"))
    (should be equal '("Hello" "World")
            (red-lrange "mylist" 0 -1))
    (should be null
            (red-lrange "myotherlist" 0 -1))
    (should be = 1
            (red-rpush "mylist2" "Hello"))
    (should be = 2
            (red-rpushx "mylist2" "World"))
    (should be zerop
            (red-rpushx "myotherlist" "Hello"))
    (should be equal '("Hello" "World")
            (red-lrange "mylist2" 0 -1))
    (should be null
            (red-lrange "myotherlist" 0 -1))
    (should be = 3
            (red-linsert "mylist2" :before "World" "There"))
    (should be equal '("Hello" "There" "World")
            (red-lrange "mylist2" 0 -1))
    (should be = 4
            (red-linsert "mylist2" :after "World" "!"))
    (should be equal '("Hello" "There" "World" "!")
            (red-lrange "mylist2" 0 -1))
    (should signal simple-error
            (red-linsert "mylist2" :inside "World" "1"))
    (should be = -1
            (red-linsert "mylist2" :before "W" "1"))))

(deftest s-commands ()
  (with-test-db
    (should be true
            (red-sadd "s" "1"))
    (should be true
            (red-sadd "э" "1"))
    (should be null
            (red-sadd "s" "1"))
    (should be null
            (red-sadd "э" "1"))
    (should be true
            (red-sadd "s" "2"))
    (should be true
            (red-sadd "э" "2"))
    (should be find-s '("2" "1")
            (red-srandmember "s"))
    (should be equal '("1" "2")
            (red-srandmember "s" 2))
    (should be find-s '("2" "1")
            (red-spop "s"))
    (should be find-s '("2" "1")
            (red-spop "э"))
    (should be true
            (or (red-sadd "s" "2") (red-sadd "s" "1")))
    (should be true
            (or (red-sadd "э" "2") (red-sadd "э" "1")))
    (should be true
            (red-srem "s" "1"))
    (should be true
            (red-srem "э" "1"))
    (should be string= "2"
            (red-spop "s"))
    (should be string= "2"
            (red-spop "э"))
    (should be null
            (red-spop "s"))
    (should be null
            (red-spop "э"))
    (should be true
            (red-sadd "s" "2"))
    (should be true
            (red-sadd "э" "2"))
    (should be true
            (red-sismember "s" "2"))
    (should be true
            (red-sismember "э" "2"))
    (should be true
            (red-sadd "s" "1"))
    (should be true
            (red-sadd "э" "1"))
    (should be true
            (red-smove "s" "s2" "1"))
    (should be true
            (red-smove "э" "э2" "1"))
    (should be true
            (red-sismember "s2" "1"))
    (should be true
            (red-sismember "э2" "1"))
    (should be null
            (red-smove "s" "s2" "3"))
    (should be null
            (red-smove "э" "э2" "3"))
    (should be null
            (red-sismember "s2" "3"))
    (should be null
            (red-sismember "э2" "3"))
    (should be true
            (red-sadd "s" "1"))
    (should be true
            (red-sadd "э" "1"))
    (should be true
            (red-smove "s" "s2" "1"))
    (should be true
            (red-smove "э" "э2" "1"))
    (should be = 1
            (red-scard "s"))
    (should be = 1
            (red-scard "э"))
    (should be null
            (red-sinter "s" "s2"))
    (should be null
            (red-sinter "э" "э2"))
    (should be true
            (red-sadd "s" "1"))
    (should be true
            (red-sadd "э" "1"))
    (should be equal '("1")
            (red-sinter "s" "s2"))
    (should be equal '("1")
            (red-sinter "э" "э2"))
    (should be true
            (red-sinterstore "s3" "s" "s2"))
    (should be true
            (red-sinterstore "э3" "э" "э2"))
    (should be equal '("1")
            (red-smembers "s3"))
    (should be equal '("1")
            (red-smembers "э3"))
    (should be null-diff '("1" "2")
            (red-sunion "s" "s2"))
    (should be null-diff '("1" "2")
            (red-sunion "э" "э2"))
    (should be true
            (red-sunionstore "s4" "s" "s2"))
    (should be true
            (red-sunionstore "э4" "э" "э2"))
    (should be null-diff '("1" "2")
            (red-smembers "s4"))
    (should be equal '("1" "2")
            (red-smembers "э4"))
    (should be equal '("2")
            (red-sdiff "s4" "s3"))
    (should be equal '("2")
            (red-sdiff "э4" "э3"))
    (should be true
            (red-sdiffstore "s5" "s4" "s3"))
    (should be true
            (red-sdiffstore "э5" "э4" "э3"))
    (should be equal '("2")
            (red-smembers "s5"))
    (should be equal '("2")
            (red-smembers "э5"))))

(deftest z-commands ()
  (with-test-db
    (should be true
            (red-zadd "set" 1 "e1"))
    (should be true
            (red-zadd "множина"
                      1 "елемент1"))
    (should be true
            (red-zadd "set" 2 "e2"))
    (should be true
            (red-zadd "множина"
                      2 "елемент2"))
    (should be true
            (red-zadd "set" 3 "e3"))
    (should be true
            (red-zadd "множина"
                      3 "елемент3"))
    (should be true
            (red-zrem "set" "e2"))
    (should be true
            (red-zrem "множина"
                      "елемент2"))
    (should be null
            (red-zrem "set" "e2"))
    (should be null
            (red-zrem "множина"
                      "елемент2"))
    (should be true
            (red-zadd "set" 10 "e2"))
    (should be true
            (red-zadd "множина"
                      10 "елемент2"))
    (should be true
            (red-zadd "set" 4 "e4"))
    (should be true
            (red-zadd "множина"
                      4 "елемент4"))
    (should be true
            (red-zadd "set" 5 "e5"))
    (should be true
            (red-zadd "множина"
                      5 "елемент5"))
    (should be = 5
            (red-zcard "set"))
    (should be = 10.0d0
            (red-zscore "set" "e2"))
    (should be = 4
            (red-zrank "set" "e2"))
    (should be zerop
            (red-zrevrank "set" "e2"))
    (should be equal '("e3" "e4" "e5")
            (red-zrange "set" 1 3))
    (should be equal '("елемент3"
                       "елемент4"
                       "елемент5")
            (red-zrange "множина" 1 3))
    (should be equal '("e4" "e3" "e1")
            (red-zrevrange "set" 2 4))
    (should be equal '("елемент4" "4"
                       "елемент3" "3"
                       "елемент1" "1")
            (red-zrevrange "множина"
                           2 4 :withscores))
    (should be equal '("e5" "e2")
            (red-zrangebyscore "set" 5 10))
    (should be equal '("елемент1"
                       "елемент3"
                       "елемент4"
                       "елемент5"
                       "елемент2")
            (red-zrangebyscore "множина"
                               "-inf" "+inf"))
    (should be equal '("e5" "5" "e4" "4")
            (red-zrevrangebyscore "set" "(10" 4 :withscores t))
    (should be equal '("елемент5" "5")
            (red-zrevrangebyscore
             "множина"
             10 5 :withscores t :limit '(1 . 1)))
    (should be = 3
            (red-zremrangebyscore "set" 2 7))
    (should be = 3
            (red-zremrangebyrank
             "множина" 0 2))
    (should be equal '("e1" "e2")
            (red-zrange "set" 0 -1))
    (should be equal '("елемент5"
                       "елемент2")
            (red-zrange "множина" 0 -1))
    (should be = 4
            (red-zunionstore
             "s1" 2 '("set" "множина")))
    (should be zerop
            (red-zinterstore
             "s2" 2 '("set" "множина")
             :weights '(1 2) :aggregate :min))
    (should be = 2
            (red-zinterstore "s3" 2 '("set" "s1") :aggregate :sum))
    (should be true
            (red-zadd "myzset" 1 "one"))
    (should be true
            (red-zadd "myzset" 1 "two"))
    (should be true
            (red-zadd "myzset" 1 "three"))
    (should be = 3
            (red-zcount "myzset" "-inf" "+inf"))
    (should be zerop
            (red-zcount "myzset" "(1" "3"))
    (should be = 1
            (red-zincrby "myzset" 3 "two"))))

(deftest h-commands ()
  (with-test-db
    (should be true
            (red-hset "h1" "f1" "a"))
    (should be true
            (red-hset "h1" "f2" "b"))
    (should be null
            (red-hset "h1" "f1" "c"))
    (should be string= "c"
            (red-hget "h1" "f1"))
    (should be equal '("c" "b")
            (red-hmget "h1" "f1" "f2"))
    (should be string= "OK"
            (red-hmset "h1" "f1" "1" "f2" "2"))
    (should be = 3
            (red-hincrby "h1" "f2" "1"))
    (should be zerop
            (red-hincrby "h1" "f1" "-1"))
    (should be = 0.1d0
            (red-hincrbyfloat "h1" "f1" "0.1"))
    (should be true
            (red-hexists "h1" "f1"))
    (should be null
            (red-hexists "h1" "f3"))
    (should be true
            (red-hdel "h1" "f1"))
    (should be null
            (red-hdel "h1" "f3"))
    (should be = 1
            (red-hlen "h1"))
    (should be equal '("f2")
            (red-hkeys "h1"))
    (should be equal '("3")
            (red-hvals "h1"))
    (should be equal '("f2" "3")
            (red-hgetall "h1"))
    (should be true
            (red-hsetnx "myhash" "field" "Hello"))
    (should be null
            (red-hsetnx "myhash" "field" "World"))
    (should be string= "Hello"
            (red-hget "myhash" "field"))))

(deftest transaction-commands ()
  (with-test-db
    (should be string= "OK"
            (red-multi))
    (should be string= "QUEUED"
            (red-incr "foo"))
    (should be string= "QUEUED"
            (red-incr "bar"))
    (should be string= "QUEUED"
            (red-incr "bar"))
    (should be equal '(1 1 2)
            (red-exec))
    (should be string= "OK"
            (red-multi))
    (should be string= "QUEUED"
            (red-set "a" "abc"))
    (should be string= "QUEUED"
            (red-lpop "a"))
    (should signal redis-error-reply
            (red-exec))
    (should be true
            (red-set "foo" "1"))
    (should be string= "OK"
            (red-multi))
    (should be string= "QUEUED"
            (red-incr "foo"))
    (should be string= "OK"
            (red-discard))
    (should be string= "1"
            (red-get "foo"))
    (should be string= "OK"
            (red-watch "abc"))
    (should be string= "OK"
            (red-unwatch))))

(deftest pubsub-commands ()
  (with-test-db
    (should be equal '(("subscribe" "foo" "1") ("subscribe" "bar" "2"))
            (red-subscribe "foo" "bar"))
    (should be equal '("message" "foo" "test")
            (progn (bt:make-thread (lambda ()
                                     (let ((*echo-p* nil))
                                       (sleep 1)
                                       (with-connection ()
                                         (red-publish "foo" "test")))))
                   (expect :multi)))
    (should be equal '(("unsubscribe" "bar" "1"))
            (red-unsubscribe "bar"))
    (should be equal '(("unsubscribe" "foo" "0"))
            (red-unsubscribe))
    (should be equal '(("psubscribe" "news.*" "1"))
            (red-psubscribe "news.*"))
    (should be equal '("pmessage" "news.*" "news.1" "puf")
            (progn (bt:make-thread (lambda ()
                                     (let ((*echo-p* nil))
                                       (sleep 1)
                                       (with-connection ()
                                       (red-publish "news.1" "puf")))))
                   (expect :multi)))
    (should be equal '(("punsubscribe" "news.*" "0"))
            (red-punsubscribe))
    (should be zerop
            (red-publish "test" "test"))))

(deftest pipelining-commands ()
  (with-test-db
    (should be equal '("PONG" 0)
            (with-pipelining
              (red-ping)
              (red-dbsize)))
    (handler-bind ((warning #`(invoke-restart (find-restart 'muffle-warning %))))
      (should be equal '("PONG" "PONG")
              (with-pipelining
                (red-ping)
                (with-pipelining
                  (red-ping)))))))

(deftest server-commands ()
  (with-test-db
    (should be true
            (red:save))
    (should be true
            (red:bgsave))
    (should be integerp
            (red:lastsave))
    (should be string= "redis_version"
            (let ((info (red:info)))
              (if (char= #\# (char info 0))
                  (sub info 9 22)
                  (sub info 0 13))))
    (should be string= "OK"
            (red:slaveof "no" "one"))
    (should be string= "save"
            (first (red:config-get "save")))
    (should be string= "OK"
            (red:config-set "timeout" 200))
    (should be string= "OK"
            (red:config-resetstat))
    ;; the next commands have unpredicatble results - just let be, that they run
    (should be null
            (red:slowlog :get 10))
    (should be true
            (red:slowlog :len))
    (should be true
            (red:slowlog :reset))
    ;; SYNC, BGREWRITEAOF - may be too long
    ;; SHUTDOWN - futile
    ;; FLUSHALL - don't do this at home
    ;; MIGRATE - don't have other host
    ))


(deftest scripting-commands ()
  (let ((sha1 "080c414e64bca1184bc4f6220a19c4d495ac896d"))
    (with-test-db
      (should be = 10
              (red:eval "return 10" 0))
      (should be equal '(1 2 (3 "Hello World!"))
              (red:eval "return {1,2,{3,'Hello World!'}}" 0))
      (should be string= sha1
              (red:script-load "return 10"))
      (should be = 10
              (red:evalsha sha1 0))
      (should be equal '(1 0)
              (red:script-exists sha1 "ffffffffffffffffffffffffffffffffffffffff"))
      (should signal redis-error-reply
              (red:script-kill))
      (progn
        (bt:make-thread #`(with-connection ()
                            (ignore-errors
                              (red:evalsha (red:script-load
                                            "while true do print(1) end")
                                           0))))
        (sleep 1)  ; waiting for the previous thread to start
        (should be string= "OK"
                (red:script-kill)))
      (should be string= "OK"
              (red:script-flush))
      (should be equal '(0 0)
              (red:script-exists sha1 "ffffffffffffffffffffffffffffffffffffffff")))))

;;; end<|MERGE_RESOLUTION|>--- conflicted
+++ resolved
@@ -192,7 +192,6 @@
 
 (deftest sort-command ()
   (with-test-db
-<<<<<<< HEAD
     (should be true
             (red-rpush "numbers" "1"))
     (should be true
@@ -231,6 +230,10 @@
             (red-set "вага_3" "32"))
     (should be equal '("1" "2" "3")
             (red-sort "numbers"))
+    (should be = 3
+            (red-sort "numbers" :store "stored"))
+    (should be equal '("1" "2" "3")
+            (red-lrange "stored" 0 -1))
     (should be equal '("1" "2" "3")
             (red-sort "числа"))
     (should be equal '("2" "3")
@@ -264,62 +267,6 @@
                       :by "вага_*"
                       :get "об'єкт_*"
                       :desc t))))
-=======
-    (check true                    (red-rpush "numbers" "1"))
-    (check true                    (red-rpush "числа" "1"))
-    (check true                    (red-rpush "numbers" "2"))
-    (check true                    (red-rpush "числа" "2"))
-    (check true                    (red-rpush "numbers" "3"))
-    (check true                    (red-rpush "числа" "3"))
-    (check true                    (red-set "object_1" "o1"))
-    (check true                    (red-set "об'єкт_1" "о1"))
-    (check true                    (red-set "object_2" "o2"))
-    (check true                    (red-set "об'єкт_2" "о2"))
-    (check true                    (red-set "object_3" "o3"))
-    (check true                    (red-set "об'єкт_3" "о3"))
-    (check true                    (red-set "weight_1" "47"))
-    (check true                    (red-set "вага_1" "47"))
-    (check true                    (red-set "weight_2" "13"))
-    (check true                    (red-set "вага_2" "13"))
-    (check true                    (red-set "weight_3" "32"))
-    (check true                    (red-set "вага_3" "32"))
-    (check equal '("1" "2" "3")    (red-sort "numbers"))
-    (check = 3                     (red-sort "numbers" :store "stored"))
-    (check equal '("1" "2" "3")    (red-lrange "stored" 0 -1))
-    (check equal '("1" "2" "3")    (red-sort "числа"))
-    (check equal '("2" "3")        (red-sort "numbers" :start 1 :end 2))
-    (check = 2                     (red-sort "numbers" :start 1 :end 2 :store "stored"))
-    (check equal '("2" "3")        (red-lrange "stored" 0 -1))
-    (check equal '("2" "3")        (red-sort "числа" :start 1 :end 2))
-    (check equal '("3" "2" "1")    (red-sort "numbers" :desc t))
-    (check = 3                     (red-sort "numbers" :desc t :store "stored"))
-    (check equal '("3" "2" "1")    (red-lrange "stored" 0 -1))
-    (check equal '("2" "1")        (red-sort "numbers" :desc t :start 1 :end 2))
-    (check = 2                     (red-sort "numbers" :desc t :start 1 :end 2 :store "stored"))
-    (check equal '("2" "1")        (red-lrange "stored" 0 -1))
-    (check equal '("3" "2" "1")    (red-sort "числа" :desc t))
-    (check equal '("2" "1")        (red-sort "числа" :desc t :start 1 :end 2))
-    (check equal '("2" "3" "1")    (red-sort "numbers" :by "weight_*"))
-    (check = 3                     (red-sort "numbers" :by "weight_*" :store "stored"))
-    (check equal '("2" "3" "1")    (red-lrange "stored" 0 -1))
-    (check equal '("2" "3" "1")    (red-sort "числа" :by "вага_*"))
-    (check equal '("o2" "o3" "o1") (red-sort "numbers" :by "weight_*"
-                                             :get "object_*"))
-    (check = 3                     (red-sort "numbers" :by "weight_*"
-                                             :get "object_*" :store "stored"))
-    (check equal '("o2" "o3" "o1") (red-lrange "stored" 0 -1))
-    (check equal '("о2" "о3" "о1") (red-sort "числа" :by "вага_*"
-                                             :get "об'єкт_*"))
-    (check equal '("o1" "o3" "o2") (red-sort "numbers" :by "weight_*"
-                                             :get "object_*" :desc t))
-    (check = 2                     (red-sort "numbers" :by "weight_*"
-                                             :get "object_*" :desc t :store "stored"))
-    (check equal '("o1" "o3" "o2") (red-lrange "stored" 0 -1))
-    (check equal '("о1" "о3" "о2") (red-sort "числа" :by "вага_*"
-                                             :get "об'єкт_*" :desc t))
-    ))
-
->>>>>>> 8913fa9e
 
 (deftest str-commands ()
   (with-test-db
